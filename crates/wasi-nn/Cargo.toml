[package]
name = "wasmtime-wasi-nn"
version = "0.27.0"
authors = ["The Wasmtime Project Developers"]
description = "Wasmtime implementation of the wasi-nn API"
documentation = "https://docs.rs/wasmtime-wasi-nn"
license = "Apache-2.0 WITH LLVM-exception"
categories = ["wasm", "computer-vision"]
keywords = ["webassembly", "wasm", "neural-network"]
repository = "https://github.com/bytecodealliance/wasmtime"
readme = "README.md"
edition = "2018"

[dependencies]
# These dependencies are necessary for the witx-generation macros to work:
anyhow = "1.0"
log = { version = "0.4", default-features = false }
<<<<<<< HEAD
wasmtime = { path = "../wasmtime", version = "0.26.0", default-features = false }
wasmtime-runtime = { path = "../runtime", version = "0.26.0" }
wasmtime-wasi = { path = "../wasi", version = "0.26.0" }
wiggle = { path = "../wiggle", version = "0.26.0" }
=======
wasmtime = { path = "../wasmtime", version = "0.27.0", default-features = false }
wasmtime-runtime = { path = "../runtime", version = "0.27.0" }
wasmtime-wiggle = { path = "../wiggle/wasmtime", version = "0.27.0" }
wasmtime-wasi = { path = "../wasi", version = "0.27.0" }
wiggle = { path = "../wiggle", version = "0.27.0" }
>>>>>>> 95559c01

# These dependencies are necessary for the wasi-nn implementation:
openvino = { version = "0.3.1", features = ["runtime-linking"] }
thiserror = "1.0"

[build-dependencies]
walkdir = "2.3"

[badges]
maintenance = { status = "experimental" }<|MERGE_RESOLUTION|>--- conflicted
+++ resolved
@@ -15,18 +15,10 @@
 # These dependencies are necessary for the witx-generation macros to work:
 anyhow = "1.0"
 log = { version = "0.4", default-features = false }
-<<<<<<< HEAD
-wasmtime = { path = "../wasmtime", version = "0.26.0", default-features = false }
-wasmtime-runtime = { path = "../runtime", version = "0.26.0" }
-wasmtime-wasi = { path = "../wasi", version = "0.26.0" }
-wiggle = { path = "../wiggle", version = "0.26.0" }
-=======
 wasmtime = { path = "../wasmtime", version = "0.27.0", default-features = false }
 wasmtime-runtime = { path = "../runtime", version = "0.27.0" }
-wasmtime-wiggle = { path = "../wiggle/wasmtime", version = "0.27.0" }
 wasmtime-wasi = { path = "../wasi", version = "0.27.0" }
 wiggle = { path = "../wiggle", version = "0.27.0" }
->>>>>>> 95559c01
 
 # These dependencies are necessary for the wasi-nn implementation:
 openvino = { version = "0.3.1", features = ["runtime-linking"] }
